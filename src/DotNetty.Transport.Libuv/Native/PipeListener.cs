﻿// Copyright (c) Microsoft. All rights reserved.
// Licensed under the MIT license. See LICENSE file in the project root for full license information.

namespace DotNetty.Transport.Libuv.Native
{
    using System;
    using System.Collections.Generic;
<<<<<<< HEAD
    using System.Diagnostics;
    using System.Threading;
=======
    using System.Diagnostics.Contracts;
>>>>>>> 22549b1b

    /// <summary>
    /// IPC pipe server to hand out handles to different libuv loops.
    /// </summary>
    sealed class PipeListener : PipeHandle
    {
        const int DefaultPipeBacklog = 128;
        static readonly uv_watcher_cb ConnectionCallback = OnConnectionCallback;

        readonly List<Pipe> pipes;
        readonly WindowsApi windowsApi;
        int requestId;

        public PipeListener(Loop loop, bool ipc) : base(loop, ipc)
        {
            this.pipes = new List<Pipe>();
            this.windowsApi = new WindowsApi();
            this.requestId = 0;
        }

        public void Listen(string name, int backlog = DefaultPipeBacklog)
        {
            Debug.Assert(backlog > 0);

            this.Validate();
            int result = NativeMethods.uv_pipe_bind(this.Handle, name);
            NativeMethods.ThrowIfError(result);

            result = NativeMethods.uv_listen(this.Handle, backlog, ConnectionCallback);
            NativeMethods.ThrowIfError(result);
        }

        internal void Shutdown()
        {
            Pipe[] handles = this.pipes.ToArray();
            this.pipes.Clear();

            foreach (Pipe pipe in handles)
            {
                pipe.CloseHandle();
            }

            this.CloseHandle();
        }

        internal void DispatchHandle(NativeHandle handle)
        {
            if (this.pipes.Count == 0)
            {
                throw new InvalidOperationException("No pipe connections to dispatch handles.");
            }

            // This is called within the loop, no need to atomically increase
            this.requestId++;
            Pipe pipe = this.pipes[Math.Abs(this.requestId % this.pipes.Count)];
            this.windowsApi.DetachFromIOCP(handle);
            pipe.Send(handle);
        }

        unsafe void OnConnectionCallback(int status)
        {
            Pipe client = null;
            try
            {
                if (status < 0)
                {
                    throw NativeMethods.CreateError((uv_err_code)status);
                }
                else
                {
                    IntPtr loopHandle = ((uv_stream_t*)this.Handle)->loop;
                    var loop = GetTarget<Loop>(loopHandle);

                    client = new Pipe(loop, true); // IPC pipe
                    int result = NativeMethods.uv_accept(this.Handle, client.Handle);
                    NativeMethods.ThrowIfError(result);

                    this.pipes.Add(client);
                    client.ReadStart(this.OnRead);
                }
            }
            catch (Exception exception)
            {
                client?.CloseHandle();
                Logger.Warn($"{nameof(PipeListener)} failed to send server handle to client", exception);
            }
        }

        void OnRead(Pipe pipe, int status)
        {
            // The server connection is never meant to read anything back
            // it is only used for passing handles over to different loops
            // Therefore the only message should come back is EOF
            if (status >= 0)
            {
                return;
            }

            this.windowsApi.Dispose();
            this.pipes.Remove(pipe);
            pipe.CloseHandle();

            if (status != NativeMethods.EOF)
            {
                OperationException error = NativeMethods.CreateError((uv_err_code)status);
                Logger.Warn($"{nameof(PipeListener)} read error", error);
            }
        }

        static void OnConnectionCallback(IntPtr handle, int status)
        {
            var server = GetTarget<PipeListener>(handle);
            server.OnConnectionCallback(status);
        }
    }
}<|MERGE_RESOLUTION|>--- conflicted
+++ resolved
@@ -5,12 +5,8 @@
 {
     using System;
     using System.Collections.Generic;
-<<<<<<< HEAD
     using System.Diagnostics;
     using System.Threading;
-=======
-    using System.Diagnostics.Contracts;
->>>>>>> 22549b1b
 
     /// <summary>
     /// IPC pipe server to hand out handles to different libuv loops.
